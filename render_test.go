--- conflicted
+++ resolved
@@ -528,33 +528,21 @@
 func Test_Render_Status(t *testing.T) {
 	Convey("Render with status 204", t, func() {
 		resp := httptest.NewRecorder()
-<<<<<<< HEAD
-		r := TplRender{resp, newTemplateSet(), &RenderOptions{}, "", time.Now()}
-=======
 		r := TplRender{resp, NewTemplateSet(), &RenderOptions{}, "", time.Now()}
->>>>>>> 826ddf13
 		r.Status(204)
 		So(resp.Code, ShouldEqual, http.StatusNoContent)
 	})
 
 	Convey("Render with status 404", t, func() {
 		resp := httptest.NewRecorder()
-<<<<<<< HEAD
-		r := TplRender{resp, newTemplateSet(), &RenderOptions{}, "", time.Now()}
-=======
 		r := TplRender{resp, NewTemplateSet(), &RenderOptions{}, "", time.Now()}
->>>>>>> 826ddf13
 		r.Error(404)
 		So(resp.Code, ShouldEqual, http.StatusNotFound)
 	})
 
 	Convey("Render with status 500", t, func() {
 		resp := httptest.NewRecorder()
-<<<<<<< HEAD
-		r := TplRender{resp, newTemplateSet(), &RenderOptions{}, "", time.Now()}
-=======
 		r := TplRender{resp, NewTemplateSet(), &RenderOptions{}, "", time.Now()}
->>>>>>> 826ddf13
 		r.Error(500)
 		So(resp.Code, ShouldEqual, http.StatusInternalServerError)
 	})
@@ -594,20 +582,11 @@
 		m.Get("/foobar", func(r Render) {
 			r.HTML(200, "hello", "world")
 		})
-<<<<<<< HEAD
-
-		resp := httptest.NewRecorder()
-		req, err := http.NewRequest("GET", "/foobar", nil)
-		So(err, ShouldBeNil)
-		m.ServeHTTP(resp, req)
-=======
-
-		resp := httptest.NewRecorder()
-		req, err := http.NewRequest("GET", "/foobar", nil)
-		So(err, ShouldBeNil)
-		m.ServeHTTP(resp, req)
-
->>>>>>> 826ddf13
+
+		resp := httptest.NewRecorder()
+		req, err := http.NewRequest("GET", "/foobar", nil)
+		So(err, ShouldBeNil)
+		m.ServeHTTP(resp, req)
 		So(resp.Code, ShouldEqual, http.StatusOK)
 	})
 }
